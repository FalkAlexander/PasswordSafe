import gi
import pykeepass
gi.require_version('Gtk', '3.0')
from gi.repository import GLib, Gtk
import database
from database import KeepassLoader
import database_creation_success_gui
from database_creation_success_gui import DatabaseCreationSuccessGui

class DatabaseCreationGui:

    builder = Gtk.Builder()
    builder.add_from_file("ui/create_database.ui")
    keepass_loader = NotImplemented
    #main_window = NotImplemented
    parent_widget = NotImplemented
    stack = NotImplemented

    def __init__(self, widget, kpl):
        self.keepass_loader = kpl
        #self.main_window = window
        self.parent_widget = widget
        self.password_creation()
 
    def password_creation(self):
        self.stack = self.builder.get_object("database_creation_stack")
        self.stack.set_visible_child(self.stack.get_child_by_name("page0"))
        password_creation_button = self.builder.get_object("password_creation_button")
        password_creation_button.connect("clicked", self.on_password_creation_button_clicked)
        #self.main_window.add(self.stack)
        self.parent_widget.add(self.stack)

    def on_password_creation_button_clicked(self, widget):
        password_creation_input = self.builder.get_object("password_creation_input")
        self.keepass_loader.set_password_try(password_creation_input.get_text())

        self.check_password_page()

    def check_password_page(self):
        self.stack.set_visible_child(self.stack.get_child_by_name("page1"))

        password_check_button = self.builder.get_object("password_check_button")
        password_check_button.connect("clicked", self.on_password_check_button_clicked)

    def on_password_check_button_clicked(self, widget):
        password_check_input = self.builder.get_object("password_check_input")
        self.keepass_loader.set_password_check(password_check_input.get_text())

        if self.keepass_loader.compare_passwords():
            self.keepass_loader.set_database_password(password_check_input.get_text())
            self.success_page()
        else:
            self.repeat_page()

    def success_page(self):
        print("Datenbank Pfad: " + self.keepass_loader.get_database())

        self.clear_input_fields()
        #self.main_window.remove(self.stack)
        self.parent_widget.remove(self.stack)
        #DatabaseCreationSuccessGui(self.main_window)
        DatabaseCreationSuccessGui(self.parent_widget)

    def repeat_page(self):
        self.stack.set_visible_child(self.stack.get_child_by_name("page2"))

        password_repeat_button = self.builder.get_object("password_repeat_button")
        password_repeat_button.connect("clicked", self.on_password_repeat_button_clicked)

    def on_password_repeat_button_clicked(self, widget):
        password_repeat_input1 = self.builder.get_object("password_repeat_input1")
        password_repeat_input2 = self.builder.get_object("password_repeat_input2")

        self.keepass_loader.set_password_try(password_repeat_input1.get_text())
        self.keepass_loader.set_password_check(password_repeat_input2.get_text())

        if self.keepass_loader.compare_passwords():
            self.keepass_loader.change_database_password(password_repeat_input2.get_text())
            self.success_page()
        else:
            self.clear_input_fields()
            password_repeat_input1.get_style_context().add_class("error")
            password_repeat_input2.get_style_context().add_class("error")

    def clear_input_fields(self):
        password_creation_input = self.builder.get_object("password_creation_input")
        password_check_input = self.builder.get_object("password_check_input")
        password_repeat_input1 = self.builder.get_object("password_repeat_input1")
        password_repeat_input2 = self.builder.get_object("password_repeat_input2")

        password_creation_input.set_text("")
        password_check_input.set_text("")
        password_repeat_input1.set_text("")
<<<<<<< HEAD
        password_repeat_input2.set_text("")
=======
        password_repeat_input2.set_text("")
        
>>>>>>> 2b73f843
<|MERGE_RESOLUTION|>--- conflicted
+++ resolved
@@ -91,9 +91,4 @@
         password_creation_input.set_text("")
         password_check_input.set_text("")
         password_repeat_input1.set_text("")
-<<<<<<< HEAD
-        password_repeat_input2.set_text("")
-=======
-        password_repeat_input2.set_text("")
-        
->>>>>>> 2b73f843
+        password_repeat_input2.set_text("")